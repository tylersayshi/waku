--- conflicted
+++ resolved
@@ -18,14 +18,8 @@
     "@types/react": "18.3.12",
     "@types/react-dom": "18.3.1",
     "autoprefixer": "10.4.20",
-<<<<<<< HEAD
-    "tailwindcss": "3.4.14",
-    "typescript": "5.6.3",
-    "vite": "6.0.0"
-=======
     "tailwindcss": "3.4.15",
     "typescript": "5.7.2",
-    "vite": "5.4.10"
->>>>>>> 8dae7a20
+    "vite": "6.0.0"
   }
 }