--- conflicted
+++ resolved
@@ -18,12 +18,7 @@
     "@types/react": "19.0.1",
     "@types/react-dom": "19.0.1",
     "typescript": "5.7.2",
-<<<<<<< HEAD
     "vite": "6.0.3",
-    "vite-tsconfig-paths": "5.1.3"
-=======
-    "vite": "5.4.10",
     "vite-tsconfig-paths": "5.1.4"
->>>>>>> def73288
   }
 }