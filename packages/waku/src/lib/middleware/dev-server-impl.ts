import { Readable, Writable } from 'node:stream';
import { Server } from 'node:http';
import { AsyncLocalStorage } from 'node:async_hooks';
import { createServer as createViteServer } from 'vite';
import viteReact from '@vitejs/plugin-react';

import type { EntriesDev } from '../types.js';
import { resolveConfig } from '../config.js';
import { SRC_MAIN, SRC_ENTRIES } from '../constants.js';
import {
  joinPath,
  fileURLToFilePath,
  filePathToFileURL,
} from '../utils/path.js';
import { patchReactRefresh } from '../plugins/patch-react-refresh.js';
import { nonjsResolvePlugin } from '../plugins/vite-plugin-nonjs-resolve.js';
import { devCommonJsPlugin } from '../plugins/vite-plugin-dev-commonjs.js';
import { rscRsdwPlugin } from '../plugins/vite-plugin-rsc-rsdw.js';
import { rscTransformPlugin } from '../plugins/vite-plugin-rsc-transform.js';
import { rscIndexPlugin } from '../plugins/vite-plugin-rsc-index.js';
import { rscHmrPlugin, hotUpdate } from '../plugins/vite-plugin-rsc-hmr.js';
import type { HotUpdatePayload } from '../plugins/vite-plugin-rsc-hmr.js';
import { rscEnvPlugin } from '../plugins/vite-plugin-rsc-env.js';
import { rscPrivatePlugin } from '../plugins/vite-plugin-rsc-private.js';
import { rscManagedPlugin } from '../plugins/vite-plugin-rsc-managed.js';
import { rscDelegatePlugin } from '../plugins/vite-plugin-rsc-delegate.js';
import type { ClonableModuleNode, Middleware } from './types.js';
import { fsRouterTypegenPlugin } from '../plugins/vite-plugin-fs-router-typegen.js';

// TODO there is huge room for refactoring in this file

// For react-server-dom-webpack/server.edge
(globalThis as any).AsyncLocalStorage = AsyncLocalStorage;

const createStreamPair = (): [Writable, Promise<ReadableStream | null>] => {
  let controller: ReadableStreamDefaultController | undefined;
  const readable = new ReadableStream({
    start(c) {
      controller = c;
    },
    cancel() {
      controller = undefined;
    },
  });
  let resolve: (value: ReadableStream | null) => void;
  const promise = new Promise<ReadableStream | null>((r) => (resolve = r));
  let hasData = false;
  const writable = new Writable({
    write(chunk, encoding, callback) {
      if (encoding !== ('buffer' as any)) {
        throw new Error('Unknown encoding');
      }
      if (controller) {
        controller.enqueue(chunk);
        if (!hasData) {
          hasData = true;
          resolve(readable);
        }
      }
      callback();
    },
    final(callback) {
      if (controller) {
        controller.close();
        if (!hasData) {
          resolve(null);
        }
      }
      callback();
    },
  });
  return [writable, promise];
};

const hotUpdateCallbackSet = new Set<(payload: HotUpdatePayload) => void>();
const registerHotUpdateCallback = (fn: (payload: HotUpdatePayload) => void) =>
  hotUpdateCallbackSet.add(fn);
const hotUpdateCallback = (payload: HotUpdatePayload) =>
  hotUpdateCallbackSet.forEach((fn) => fn(payload));

const createMainViteServer = (
  env: Record<string, string>,
  configPromise: ReturnType<typeof resolveConfig>,
) => {
  const vitePromise = configPromise.then(async (config) => {
    const vite = await createViteServer({
      // Since we have multiple instances of vite, different ones might overwrite the others' cache.
      cacheDir: 'node_modules/.vite/waku-dev-server-main',
      base: config.basePath,
      plugins: [
        patchReactRefresh(viteReact()),
        nonjsResolvePlugin(),
        devCommonJsPlugin({
          filter: (id) => {
            if (
              id.includes('/node_modules/react-server-dom-webpack/') ||
              id.includes('/node_modules/react-dom/') ||
              id.includes('/node_modules/react/')
            ) {
              return true;
            }
          },
        }),
        rscRsdwPlugin(),
        rscEnvPlugin({ isDev: true, env, config }),
        rscPrivatePlugin(config),
        rscManagedPlugin(config),
        rscIndexPlugin(config),
        rscTransformPlugin({ isClient: true, isBuild: false }),
        rscHmrPlugin(),
        fsRouterTypegenPlugin(config),
      ],
      optimizeDeps: {
        include: ['react-server-dom-webpack/client', 'react-dom/client'],
        exclude: ['waku', 'rsc-html-stream/server'],
        entries: [
          `${config.srcDir}/${SRC_ENTRIES}.*`,
          // HACK hard-coded "pages"
          `${config.srcDir}/pages/**/*.*`,
        ],
      },
      ssr: {
        external: ['waku'],
      },
      appType: 'mpa',
      server: { middlewareMode: true },
    });
<<<<<<< HEAD
    // HACK as resovleConfig adds `'node'` in conditions and externalConditions.
    mergedViteConfig.resolve.conditions = [];
    mergedViteConfig.resolve.externalConditions = [];
    const vite = await createViteServer(mergedViteConfig);
=======
>>>>>>> 4eb1bae4
    registerHotUpdateCallback((payload) => hotUpdate(vite, payload));
    return vite;
  });

  const wakuDist = joinPath(fileURLToFilePath(import.meta.url), '../../..');

  const loadServerModuleMain = async (idOrFileURL: string) => {
    const vite = await vitePromise;
    if (!idOrFileURL.startsWith('file://')) {
      if (idOrFileURL === 'waku' || idOrFileURL.startsWith('waku/')) {
        // HACK `external: ['waku']` doesn't do the same
        return import(/* @vite-ignore */ idOrFileURL);
      }
      return vite.ssrLoadModule(idOrFileURL);
    }
    const filePath = fileURLToFilePath(idOrFileURL.split('?')[0]!);
    const file = filePath.startsWith('/')
      ? filePath
      : joinPath(vite.config.root, filePath);
    if (file.startsWith(wakuDist)) {
      // HACK `external: ['waku']` doesn't do the same
      return import(/* @vite-ignore */ filePathToFileURL(file));
    }
    if (file.includes('/node_modules/')) {
      // HACK node_modules should be externalized
      return import(/* @vite-ignore */ filePathToFileURL(file));
    }
    return vite.ssrLoadModule(fileURLToFilePath(idOrFileURL));
  };

  const transformIndexHtml = async (pathname: string) => {
    const vite = await vitePromise;
    const encoder = new TextEncoder();
    const decoder = new TextDecoder();
    let headSent = false;
    return new TransformStream({
      transform(chunk, controller) {
        if (!(chunk instanceof Uint8Array)) {
          throw new Error('Unknown chunk type');
        }
        if (!headSent) {
          headSent = true;
          let data = decoder.decode(chunk);
          // FIXME without removing async, Vite will move it
          // to the proxy cache, which breaks __WAKU_PUSH__.
          data = data.replace(/<script type="module" async>/, '<script>');
          return new Promise<void>((resolve, reject) => {
            vite
              .transformIndexHtml(pathname, data)
              .then((result) => {
                controller.enqueue(encoder.encode(result));
                resolve();
              })
              .catch(reject);
          });
        }
        controller.enqueue(chunk);
      },
      flush() {
        if (!headSent) {
          throw new Error('head not yet sent');
        }
      },
    });
  };

  // TODO We might be able to elminate this function
  const willBeHandled = async (pathname: string) => {
    const vite = await vitePromise;
    try {
      const result = await vite.transformRequest(pathname);
      return !!result;
    } catch {
      return false;
    }
  };

  return {
    vitePromise,
    loadServerModuleMain,
    transformIndexHtml,
    willBeHandled,
  };
};

const createRscViteServer = (
  env: Record<string, string>,
  configPromise: ReturnType<typeof resolveConfig>,
) => {
  const dummyServer = new Server(); // FIXME we hope to avoid this hack

  const vitePromise = configPromise.then(async (config) => {
    const vite = await createViteServer({
      // Since we have multiple instances of vite, different ones might overwrite the others' cache.
      cacheDir: 'node_modules/.vite/waku-dev-server-rsc',
      plugins: [
        viteReact(),
        nonjsResolvePlugin(),
        devCommonJsPlugin({}),
        rscRsdwPlugin(),
        rscEnvPlugin({ isDev: true, env }),
        rscPrivatePlugin({ privateDir: config.privateDir, hotUpdateCallback }),
        rscManagedPlugin({ basePath: config.basePath, srcDir: config.srcDir }),
        rscTransformPlugin({ isClient: false, isBuild: false }),
        rscDelegatePlugin(hotUpdateCallback),
      ],
      optimizeDeps: {
        include: ['react-server-dom-webpack/client', 'react-dom/client'],
        exclude: ['waku'],
        entries: [
          `${config.srcDir}/${SRC_ENTRIES}.*`,
          // HACK hard-coded "pages"
          `${config.srcDir}/pages/**/*.*`,
        ],
      },
      ssr: {
        resolve: {
          conditions: ['react-server'],
          externalConditions: ['react-server'],
        },
        external: ['waku/middleware/context'],
        noExternal: /^(?!node:)/,
        optimizeDeps: {
          include: [
            'react-server-dom-webpack/server.edge',
            'react',
            'react/jsx-runtime',
            'react/jsx-dev-runtime',
          ],
          exclude: ['waku'],
        },
      },
      appType: 'custom',
      server: { middlewareMode: true, hmr: { server: dummyServer } },
    });
<<<<<<< HEAD
    // HACK as resovleConfig changes ssr.conditions and ssr.externalConditions.
    mergedViteConfig.ssr.resolve.conditions = ['react-server'];
    mergedViteConfig.ssr.resolve.externalConditions = ['react-server'];
    const vite = await createViteServer(mergedViteConfig);
=======
>>>>>>> 4eb1bae4
    return vite;
  });

  const loadServerModuleRsc = async (idOrFileURL: string) => {
    const vite = await vitePromise;
    return vite.ssrLoadModule(
      idOrFileURL.startsWith('file://')
        ? fileURLToFilePath(idOrFileURL)
        : idOrFileURL,
    );
  };

  const loadEntriesDev = async (config: { srcDir: string }) => {
    const vite = await vitePromise;
    const filePath = joinPath(vite.config.root, config.srcDir, SRC_ENTRIES);
    return vite.ssrLoadModule(filePath) as Promise<EntriesDev>;
  };

  const resolveClientEntry = (
    id: string,
    config: { rootDir: string; basePath: string },
    initialModules: ClonableModuleNode[],
  ) => {
    let file = id;
    if (file.startsWith('/@fs/')) {
      file = file.slice('/@fs'.length); // keep '/' at the beginning
    }
    for (const moduleNode of initialModules) {
      if (moduleNode.file === file) {
        return moduleNode.url;
      }
    }
    if (file.startsWith(config.rootDir)) {
      file = file.slice(config.rootDir.length + 1); // '+ 1' to remove '/'
    } else if (file.startsWith('/')) {
      file = '@fs' + file;
    } else {
      file = '@id/' + file;
    }
    return config.basePath + file;
  };

  return {
    loadServerModuleRsc,
    loadEntriesDev,
    resolveClientEntry,
  };
};

export const devServer: Middleware = (options) => {
  if (options.cmd !== 'dev') {
    // pass through if not dev command
    return (_ctx, next) => next();
  }

  const env = options.env || {};
  const configPromise = resolveConfig(options.config);

  (globalThis as any).__WAKU_SERVER_IMPORT__ = (id: string) =>
    loadServerModuleRsc(id);

  (globalThis as any).__WAKU_CLIENT_IMPORT__ = (id: string) =>
    loadServerModuleMain(id);

  const {
    vitePromise,
    loadServerModuleMain,
    transformIndexHtml,
    willBeHandled,
  } = createMainViteServer(env, configPromise);

  const { loadServerModuleRsc, loadEntriesDev, resolveClientEntry } =
    createRscViteServer(env, configPromise);

  let initialModules: ClonableModuleNode[];

  return async (ctx, next) => {
    const [
      { middleware: _removed1, unstable_honoEnhancer: _removed2, ...config },
      vite,
    ] = await Promise.all([configPromise, vitePromise]);

    if (!initialModules) {
      const processedModules = new Set<string>();

      const processModule = async (modulePath: string) => {
        if (processedModules.has(modulePath)) {
          return;
        }
        processedModules.add(modulePath);

        await vite.transformRequest(modulePath);
        const resolved = await vite.pluginContainer.resolveId(modulePath);
        if (!resolved) {
          return;
        }

        const module = vite.moduleGraph.idToModuleMap.get(resolved.id);
        if (!module) {
          return;
        }

        await Promise.all(
          Array.from(module.importedModules).map(async (importedModule) => {
            if (importedModule.id) {
              await processModule(importedModule.id);
            }
          }),
        );
      };

      const mainJs = `${config.basePath}${config.srcDir}/${SRC_MAIN}`;
      const entriesFile = `${vite.config.root}${config.basePath}${config.srcDir}/${SRC_ENTRIES}`;

      await processModule(mainJs);
      await processModule(entriesFile);

      initialModules = Array.from(
        vite.moduleGraph.idToModuleMap.values(),
      ).flatMap((m) => (m.file ? [{ url: m.url, file: m.file }] : []));
    }

    ctx.unstable_devServer = {
      rootDir: vite.config.root,
      resolveClientEntry: (id: string) =>
        resolveClientEntry(
          id,
          {
            rootDir: vite.config.root,
            basePath: config.basePath,
          },
          initialModules,
        ),
      loadServerModuleRsc,
      loadEntriesDev,
      loadServerModuleMain,
      transformIndexHtml,
    };

    if (
      // HACK depending on `rscBase` is a bad idea
      // FIXME This hack should be removed as well as `willBeHandled`
      ctx.req.url.pathname.startsWith(config.basePath + config.rscBase + '/') ||
      !(await willBeHandled(ctx.req.url.pathname))
    ) {
      await next();
      if (ctx.res.body) {
        return;
      }
    }

    const viteUrl = ctx.req.url.toString().slice(ctx.req.url.origin.length);
    const viteReq: any = ctx.req.body
      ? Readable.fromWeb(ctx.req.body as never)
      : Readable.from([]);
    viteReq.method = ctx.req.method;
    viteReq.url = viteUrl;
    viteReq.headers = ctx.req.headers;
    const [writable, readablePromise] = createStreamPair();
    const viteRes: any = writable;
    Object.defineProperty(viteRes, 'statusCode', {
      set(code) {
        ctx.res.status = code;
      },
    });
    const headers = new Map<string, string>();
    viteRes.setHeader = (name: string, value: string) => {
      headers.set(name, value);
      ctx.res.headers = {
        ...ctx.res.headers,
        [name]: String(value),
      };
    };
    viteRes.getHeader = (name: string) => headers.get(name);
    viteRes.writeHead = (code: number, headers?: Record<string, string>) => {
      ctx.res.status = code;
      for (const [name, value] of Object.entries(headers || {})) {
        viteRes.setHeader(name, value);
      }
    };
    vite.middlewares(viteReq, viteRes);
    const body = await readablePromise;
    if (body) {
      ctx.res.body = body;
    }
  };
};<|MERGE_RESOLUTION|>--- conflicted
+++ resolved
@@ -125,13 +125,6 @@
       appType: 'mpa',
       server: { middlewareMode: true },
     });
-<<<<<<< HEAD
-    // HACK as resovleConfig adds `'node'` in conditions and externalConditions.
-    mergedViteConfig.resolve.conditions = [];
-    mergedViteConfig.resolve.externalConditions = [];
-    const vite = await createViteServer(mergedViteConfig);
-=======
->>>>>>> 4eb1bae4
     registerHotUpdateCallback((payload) => hotUpdate(vite, payload));
     return vite;
   });
@@ -267,13 +260,6 @@
       appType: 'custom',
       server: { middlewareMode: true, hmr: { server: dummyServer } },
     });
-<<<<<<< HEAD
-    // HACK as resovleConfig changes ssr.conditions and ssr.externalConditions.
-    mergedViteConfig.ssr.resolve.conditions = ['react-server'];
-    mergedViteConfig.ssr.resolve.externalConditions = ['react-server'];
-    const vite = await createViteServer(mergedViteConfig);
-=======
->>>>>>> 4eb1bae4
     return vite;
   });
 
