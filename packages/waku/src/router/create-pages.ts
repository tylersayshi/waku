--- conflicted
+++ resolved
@@ -151,8 +151,6 @@
         component: FunctionComponent<{ children: ReactNode }>;
       },
 ) => void;
-
-type ApiHandler = (req: Request) => Promise<Response>;
 
 type ApiHandler = (req: Request) => Promise<Response>;
 
@@ -413,13 +411,10 @@
   };
 
   const createApi: CreateApi = (options) => {
-<<<<<<< HEAD
-=======
     if (!import.meta.env.VITE_EXPERIMENTAL_WAKU_ROUTER) {
       console.warn('createApi is still experimental');
       return;
     }
->>>>>>> 2ed3cf6c
     if (configured) {
       throw new Error('createApi no longer available');
     }
